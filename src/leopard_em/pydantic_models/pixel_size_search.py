"""Serialization and validation of pixel size search parameters for 2DTM."""

from typing import Annotated

import torch
from pydantic import Field

from leopard_em.pydantic_models.custom_types import BaseModel2DTM
from leopard_em.pydantic_models.utils import get_search_tensors


class PixelSizeSearchConfig(BaseModel2DTM):
    """Serialization and validation of pixel size search parameters for 2DTM.

    Attributes
    ----------
    enabled : bool
        Whether to enable pixel size search. Default is False.
    pixel_size_min : float
        Minimum searched pixel size in units of Angstroms.
    pixel_size_max : float
        Maximum searched pixel size in units of Angstroms.
    pixel_size_step : float
        Step size for pixel size search in units of Angstroms.
    skip_enforce_zero : bool
        Whether to skip enforcing a zero value, by default False.

    Properties
    ----------
    pixel_size_values : torch.Tensor
        Tensor of pixel sizes to search over based on held params.
    """

    enabled: bool = False
    pixel_size_min: float = 0.0
    pixel_size_max: float = 0.0
    pixel_size_step: Annotated[float, Field(..., gt=0.0)] = 0.0
    skip_enforce_zero: bool = False

    @property
    def pixel_size_values(self) -> torch.Tensor:
        """Pixel sizes to search over based on held params.

        Returns
        -------
        torch.Tensor
            Tensor of pixel sizes to search over, in units of Angstroms.

        Raises
        ------
        ValueError
            If pixel size search parameters result in no pixel sizes to search over.
        """
        # Return a relative pixel size of 0.0 if search is disabled.
        if not self.enabled:
            return torch.tensor([0.0])

        # Check if parameters would result in valid range before calling arange
        if self.pixel_size_max < self.pixel_size_min:
            raise ValueError(
                "Pixel size search parameters result in no values to search over!\n"
                f"  self.pixel_size_min: {self.pixel_size_min}\n"
                f"  self.pixel_size_max: {self.pixel_size_max}\n"
                f"  self.pixel_size_step: {self.pixel_size_step}\n"
            )

        return get_search_tensors(
            self.pixel_size_min,
            self.pixel_size_max,
            self.pixel_size_step,
<<<<<<< HEAD
            dtype=torch.float32,
        )

        if not torch.any(torch.abs(vals) < 1e-6) and not self.skip_enforce_zero:
            vals = torch.cat([vals, torch.tensor([0.0])])
            # Re-sort pixel sizes
            vals = torch.sort(vals)[0]

        return vals
=======
            self.skip_enforce_zero,
        )
>>>>>>> 270151af
<|MERGE_RESOLUTION|>--- conflicted
+++ resolved
@@ -68,17 +68,5 @@
             self.pixel_size_min,
             self.pixel_size_max,
             self.pixel_size_step,
-<<<<<<< HEAD
-            dtype=torch.float32,
-        )
-
-        if not torch.any(torch.abs(vals) < 1e-6) and not self.skip_enforce_zero:
-            vals = torch.cat([vals, torch.tensor([0.0])])
-            # Re-sort pixel sizes
-            vals = torch.sort(vals)[0]
-
-        return vals
-=======
             self.skip_enforce_zero,
-        )
->>>>>>> 270151af
+        )