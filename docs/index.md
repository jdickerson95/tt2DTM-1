--- conflicted
+++ resolved
@@ -10,11 +10,7 @@
 ## Installation
 
 Pre-packaged versions of Leopard-EM are released on the Python Package Index (PyPI).
-<<<<<<< HEAD
-We target Linux operating systems on Python versions 3.9 - 3.12 for these releases, and the PyTorch GPU acceleration backend is only tested against NVIDIA GPUs.
-=======
 We target Linux operating systems on Python 3.10 and above for these releases, and the PyTorch GPU acceleration backend is only tested against NVIDIA GPUs.
->>>>>>> 5844e6d0
 With these caveats in mind, the package can be installed using pip:
 
 ```bash
@@ -60,14 +56,6 @@
 A minimally working Python script for running the match template program is shown below; further information on running each program can be found here: [Programs](programs/programs_landing_page.md)
 
 ```python
-<<<<<<< HEAD
-from leopard_em.pydantic_models import MatchTemplateManager
-
-# Editable parameters for the program
-YAML_CONFIG_PATH = "/path/to/match-template-configuration.yaml"
-DATAFRAME_OUTPUT_PATH = "/path/to/match-template-results.csv"
-ORIENTATION_BATCH_SIZE = 32  # Tune based on GPU vram
-=======
 from leopard_em.pydantic_models.managers import MatchTemplateManager
 from leopard_em.pydantic_models.config import MatchTemplateResult
 from leopard_em.pydantic_models.config import OpticsGroup
@@ -120,7 +108,6 @@
     # preprocessing_filters
     # computational_config
 )
->>>>>>> 5844e6d0
 
 
 def main():
